"""
pandastim/stimuli.py
Classes to present visual stimuli in pandastim (subclasses of ShowBase, which 
implements the main event loop in panda3d).

Part of pandastim package: https://github.com/EricThomson/pandastim
"""
from pandastim import utils, textures

import sys
import numpy as np
import logging
import threading as tr
import time
import zmq

import concurrent.futures

from direct.showbase.ShowBase import ShowBase
from direct.showbase import ShowBaseGlobal  # global vars defined by p3d
from direct.task import Task
from direct.gui.OnscreenText import OnscreenText  # for binocular stim

from panda3d.core import Texture, CardMaker, TextureStage, WindowProperties, ColorBlendAttrib, TransformState, \
    ClockObject, PerspectiveLens, AntialiasAttrib, PStatClient, Shader

from datetime import datetime

# Set up a logger
log_level = logging.INFO
logger = logging.getLogger(__name__)
logger.setLevel(logging.DEBUG)  # because annoying reasons
if not logger.hasHandlers():
    log_handler = logging.StreamHandler(sys.stdout)
    log_handler.setLevel(log_level)
    logger.addHandler(log_handler)


class TexMoving(ShowBase):
    """
    Shows single texture drifting across the window at specified velocity and angle.
    
    Usage:
        tex = SinGreyTex()
        stim_show = ShowTexMoving(tex, angle = 30, velocity = 0.1, fps = 40, profile_on = True)
        stim_show.run()
        
    Note(s):
        Positive angles are clockwise, negative ccw.
        Velocity is normalized to window size, so 1.0 is the entire window width (i.e., super-fast).
    """

    def __init__(self, tex, angle=0, velocity=0.1, fps=30,
                 window_name="ShowTexMoving", window_size=None, profile_on=False):
        super().__init__()
        self.tex = tex
        if window_size is None:
            self.window_size = self.tex.texture_size
        else:
            self.window_size = window_size
        self.angle = angle
        self.velocity = velocity
        self.texture_stage = TextureStage("texture_stage")
        self.window_name = window_name

        # Set frame rate (fps)
        ShowBaseGlobal.globalClock.setMode(ClockObject.MLimited)
        ShowBaseGlobal.globalClock.setFrameRate(fps)

        # Set up profiling if desired
        if profile_on:
            PStatClient.connect()  # this will only work if pstats is running: see readme
            ShowBaseGlobal.base.setFrameRateMeter(True)  # Show frame rate
            self.center_indicator = None

        # Window properties set up
        self.window_properties = WindowProperties()
        self.window_properties.setSize(self.window_size, self.window_size)
        self.window_properties.setTitle(window_name)
        ShowBaseGlobal.base.win.requestProperties(self.window_properties)

        # Create scenegraph, attach stimulus to card.
        cm = CardMaker('card')
        cm.setFrameFullscreenQuad()
        self.card = self.aspect2d.attachNewNode(cm.generate())
        # Scale is so it can handle arbitrary rotations and shifts in binocular case
        self.card.setScale(np.sqrt(8))
        self.card.setColor((1, 1, 1, 1))  # makes it bright when bright (default combination with card is add)
        self.card.setTexture(self.texture_stage, self.tex.texture)
        self.card.setTexRotate(self.texture_stage, self.angle)

        if self.velocity != 0:
            # Add task to taskmgr to translate texture
            self.taskMgr.add(self.moveTextureTask, "moveTextureTask")

    # Task for moving the texture
    def moveTextureTask(self, task):
        new_position = -task.time * self.velocity
        self.card.setTexPos(self.texture_stage, new_position, 0, 0)  # u, v, w
        return Task.cont


class TexFixed(TexMoving):
    """
    Presents single texture without any motion. Useful for debugging: no need to set fps high.
    
    Usage:
        tex = SinGreyTex()
        stim_show = ShowTexStatic(tex, fps = 10, profile_on = True)
        stim_show.run()
    """

    def __init__(self, tex, angle=0, fps=30, window_size=None,
                 window_name="ShowTexStatic", profile_on=False):
        super().__init__(tex, angle=angle, velocity=0,
                         fps=fps, window_size=window_size,
                         profile_on=profile_on, window_name=window_name)
        self.window_properties.setTitle(self.window_name)
        ShowBaseGlobal.base.win.requestProperties(self.window_properties)


class InputControlParams(ShowBase):
    """
    Input signal sends in x, y, theta values for binocular stimuli to control
    those parameters of the stim in real time. Need to expand to single texture.

    Usage:
        InputControlParams(texture_object,
                        stim_angles = (0, 0),
                        strip_angle = 0,
                        position = (0,0),
                        velocities = (0,0),
                        strip_width = 2,
                        window_size = 512,
                        window_name = 'FunStim',
                        profile_on  = False)

    Note(s):
        - angles are relative to strip angle
        - position is x,y in card-based coordinates (from [-1 1]), so (.5, .5) will be in middle of top right quadrant
        - Velocity is in same direction as angle, and units of window size (so 1 is super-fast)
        - strip_width is just the width of the strip down the middle. Can be 0.
    """

    def __init__(self, tex, stim_angles=(0, 0), initial_angle=0, initial_position=(0, 0),
                 velocities=(0, 0), strip_width=4, fps=30, window_size=None,
                 window_name='position control', profile_on=False, save_path=None):
        super().__init__()
        self.render.setAntialias(AntialiasAttrib.MMultisample)
        self.aspect2d.prepareScene(ShowBaseGlobal.base.win.getGsg())  # pre-loads world
        self.tex = tex
        if window_size == None:
            self.window_size = tex.texture_size
        else:
            self.window_size = window_size
        self.mask_position_card = initial_position
        self.strip_width = strip_width
        self.scale = np.sqrt(8)  # so it can handle arbitrary rotations and shifts
        self.strip_angle = initial_angle  # this will change fairly frequently
        self.stim_angles = stim_angles
        self.left_texture_angle = self.stim_angles[0] + self.strip_angle  # make this a property
        self.right_texture_angle = self.stim_angles[1] + self.strip_angle
        self.left_velocity = velocities[0]
        self.right_velocity = velocities[1]
        self.fps = fps
        self.window_name = window_name
        self.profile_on = profile_on
        print(save_path)
        self.save_path = save_path
        if self.save_path:
            initial_params = {'angles': stim_angles, 'initial_angle': self.strip_angle,
                              'velocities': velocities, 'strip_width': self.strip_width,
                              'initial_position': initial_position}
            print(tex, initial_params)
            self.filestream = utils.save_initialize(self.save_path, [tex], [initial_params])
            print(self.filestream)
        else:
            self.filestream = None

            # Set window title and size
        self.window_properties = WindowProperties()
        self.window_properties.setSize(self.window_size, self.window_size)
        self.window_properties.setTitle(self.window_name)
        ShowBaseGlobal.base.win.requestProperties(self.window_properties)  # base is a panda3d global

        # Set frame rate
        ShowBaseGlobal.globalClock.setMode(ClockObject.MLimited)
        ShowBaseGlobal.globalClock.setFrameRate(self.fps)  # can lock this at whatever

        # CREATE MASK ARRAYS
        self.left_mask_array = 255 * np.ones((self.tex.texture_size, self.tex.texture_size), dtype=np.uint8)
        self.left_mask_array[:, self.tex.texture_size // 2 - self.strip_width // 2:] = 0
        self.right_mask_array = 255 * np.ones((self.tex.texture_size, self.tex.texture_size), dtype=np.uint8)
        self.right_mask_array[:, : self.tex.texture_size // 2 + self.strip_width // 2] = 0

        # TEXTURE STAGES FOR LEFT CARD
        self.left_texture_stage = TextureStage('left_texture_stage')
        # Mask
        self.left_mask = Texture("left_mask_texture")
        self.left_mask.setup2dTexture(self.tex.texture_size, self.tex.texture_size,
                                      Texture.T_unsigned_byte, Texture.F_luminance)
        self.left_mask.setRamImage(self.left_mask_array)
        self.left_mask_stage = TextureStage('left_mask_array')
        # Multiply the texture stages together
        self.left_mask_stage.setCombineRgb(TextureStage.CMModulate,
                                           TextureStage.CSTexture,
                                           TextureStage.COSrcColor,
                                           TextureStage.CSPrevious,
                                           TextureStage.COSrcColor)

        # TEXTURE STAGES FOR RIGHT CARD
        self.right_texture_stage = TextureStage('right_texture_stage')
        # Mask
        self.right_mask = Texture("right_mask_texture")
        self.right_mask.setup2dTexture(self.tex.texture_size, self.tex.texture_size,
                                       Texture.T_unsigned_byte, Texture.F_luminance)
        self.right_mask.setRamImage(self.right_mask_array)
        self.right_mask_stage = TextureStage('right_mask_stage')
        # Multiply the texture stages together
        self.right_mask_stage.setCombineRgb(TextureStage.CMModulate,
                                            TextureStage.CSTexture,
                                            TextureStage.COSrcColor,
                                            TextureStage.CSPrevious,
                                            TextureStage.COSrcColor)

        # CREATE CARDS/SCENEGRAPH
        cm = CardMaker('stimcard')
        cm.setFrameFullscreenQuad()
        # self.setBackgroundColor((0,0,0,1))
        self.left_card = self.aspect2d.attachNewNode(cm.generate())
        self.right_card = self.aspect2d.attachNewNode(cm.generate())
        self.left_card.setAttrib(ColorBlendAttrib.make(ColorBlendAttrib.M_add))
        self.right_card.setAttrib(ColorBlendAttrib.make(ColorBlendAttrib.M_add))

        # ADD TEXTURE STAGES TO CARDS
        self.left_card.setTexture(self.left_texture_stage, self.tex.texture)
        self.left_card.setTexture(self.left_mask_stage, self.left_mask)
        self.right_card.setTexture(self.right_texture_stage, self.tex.texture)
        self.right_card.setTexture(self.right_mask_stage, self.right_mask)
        self.setBackgroundColor((0, 0, 0, 1))  # without this the cards will appear washed out
        # self.left_card.setAntialias(AntialiasAttrib.MMultisample)
        # self.right_card.setAntialias(AntialiasAttrib.MMultisample)
        # TRANSFORMS
        # Masks
        self.mask_transform = self.trs_transform()
        self.left_card.setTexTransform(self.left_mask_stage, self.mask_transform)
        self.right_card.setTexTransform(self.right_mask_stage, self.mask_transform)

        # Textures
        # Left
        self.left_card.setTexScale(self.left_texture_stage, 1 / self.scale)
        self.left_card.setTexRotate(self.left_texture_stage, self.left_texture_angle)
        # Right 
        self.right_card.setTexScale(self.right_texture_stage, 1 / self.scale)
        self.right_card.setTexRotate(self.right_texture_stage, self.right_texture_angle)

        # Set task manager(s) for textures
        if self.left_velocity != 0 and self.right_velocity != 0:
            self.taskMgr.add(self.textures_update, "move_both")
        elif self.left_velocity != 0 and self.right_velocity == 0:
            self.taskMgr.add(self.left_texture_update, "move_left")
        elif self.left_velocity == 0 and self.right_velocity != 0:
            self.taskMgr.add(self.right_texture_update, "move_right")

        # Event handler to process the messages
        self.accept("stim", self.process_stim, [])

        # Set up profiling if desired
        if profile_on:
            PStatClient.connect()  # this will only work if pstats is running
            ShowBaseGlobal.base.setFrameRateMeter(True)  # Show frame rate

    @property
    def mask_position_uv(self):
        return (utils.card2uv(self.mask_position_card[0]),
                utils.card2uv(self.mask_position_card[1]))

    def process_stim(self, x, y, theta):
        """
        Event handler method for processing message about current x,y, theta
        """
        # If new values are same as previous, return to caller. Otherwise, reset
        if (self.strip_angle, self.mask_position_card) == (theta, (x, y)):
            return
        else:
            self.strip_angle = theta
            self.right_texture_angle = self.stim_angles[1] + self.strip_angle
            self.left_texture_angle = self.stim_angles[0] + self.strip_angle
            # print(self.strip_angle, self.left_texture_angle, self.right_texture_angle)
            self.mask_position_card = (x, y)
            self.mask_transform = self.trs_transform()
            self.left_card.setTexTransform(self.left_mask_stage, self.mask_transform)
            self.right_card.setTexTransform(self.right_mask_stage, self.mask_transform)
            self.left_card.setTexRotate(self.left_texture_stage, self.left_texture_angle)
            self.right_card.setTexRotate(self.right_texture_stage, self.right_texture_angle)

        if self.filestream:
            self.filestream.write(f"{str(datetime.now())}\t{x}\t{y}\t{theta}\n")
            self.filestream.flush()
            return

    # Move both textures
    def textures_update(self, task):
        left_tex_position = -task.time * self.left_velocity  # negative b/c texture stage
        right_tex_position = -task.time * self.right_velocity
        self.left_card.setTexPos(self.left_texture_stage, left_tex_position, 0, 0)
        self.right_card.setTexPos(self.right_texture_stage, right_tex_position, 0, 0)
        return task.cont

    def left_texture_update(self, task):
        left_tex_position = -task.time * self.left_velocity  # negative b/c texture stage
        self.left_card.setTexPos(self.left_texture_stage, left_tex_position, 0, 0)
        return task.cont

    def right_texture_update(self, task):
        right_tex_position = -task.time * self.right_velocity
        self.right_card.setTexPos(self.right_texture_stage, right_tex_position, 0, 0)
        return task.cont

    def trs_transform(self):
        """ 
        trs = translate rotate scale transform for mask stage
        rdb contributed to this code
        """
        # print(self.strip_angle)
        pos = 0.5 + self.mask_position_uv[0], 0.5 + self.mask_position_uv[1]
        center_shift = TransformState.make_pos2d((-pos[0], -pos[1]))
        scale = TransformState.make_scale2d(1 / self.scale)
        rotate = TransformState.make_rotate2d(self.strip_angle)
        translate = TransformState.make_pos2d((0.5, 0.5))
        return translate.compose(rotate.compose(scale.compose(center_shift)))


class BinocularMoving(ShowBase):
    """
    Show binocular drifting textures forever.
    Takes in texture object and other parameters, and shows texture drifting indefinitely.

    Usage:
        BinocularDrift(texture_object,
                        stim_angles = (0, 0),
                        strip_angle = 0,
                        position = (0,0),
                        velocities = (0,0),
                        strip_width = 2,
                        window_size = 512,
                        window_name = 'FunStim',
                        profile_on  = False)

    Note(s):
        - angles are (left_texture_angle, right_texture_angle): >0 is cw, <0 ccw
        - Make texture_size a power of 2: this makes the GPU happier.
        - position is x,y in card-based coordinates (from [-1 1]), so (.5, .5) will be in middle of top right quadrant
        - Velocity is in card-based units, so 1.0 is the entire window width (i.e., super-fast).
        - strip_width is just the width of the strip down the middle. It can be 0. Even is better.
        - The texture array can be 2d (gray) or NxNx3 (rgb) with unit8 or uint16 elements.
    """

    def __init__(self, tex, stim_angles=(0, 0), strip_angle=0, position=(0, 0),
                 velocities=(0, 0), strip_width=4, fps=30, window_size=None,
                 window_name='BinocularDrift', profile_on=False):
        super().__init__()
        self.tex = tex
        if window_size == None:
            self.window_size = tex.texture_size
        else:
            self.window_size = window_size
        self.mask_position_card = position
        self.mask_position_uv = (utils.card2uv(self.mask_position_card[0]),
                                 utils.card2uv(self.mask_position_card[1]))
        self.scale = np.sqrt(8)  # so it can handle arbitrary rotations and shifts
        self.left_texture_angle = stim_angles[0]
        self.right_texture_angle = stim_angles[1]
        self.left_velocity = velocities[0]
        self.right_velocity = velocities[1]
        self.strip_angle = strip_angle  # this will change fairly frequently
        self.fps = fps
        self.window_name = window_name
        self.profile_on = profile_on

        # Set window title and size
        self.window_properties = WindowProperties()
        self.window_properties.setSize(self.window_size, self.window_size)
        self.window_properties.setTitle(self.window_name)
        ShowBaseGlobal.base.win.requestProperties(self.window_properties)  # base is a panda3d global

        # CREATE MASK ARRAYS
        self.left_mask_array = 255 * np.ones((self.tex.texture_size, self.tex.texture_size), dtype=np.uint8)
        self.left_mask_array[:, self.tex.texture_size // 2 - strip_width // 2:] = 0
        self.right_mask_array = 255 * np.ones((self.tex.texture_size, self.tex.texture_size), dtype=np.uint8)
        self.right_mask_array[:, : self.tex.texture_size // 2 + strip_width // 2] = 0

        # TEXTURE STAGES FOR LEFT CARD
        self.left_texture_stage = TextureStage('left_texture_stage')
        # Mask
        self.left_mask = Texture("left_mask_texture")
        self.left_mask.setup2dTexture(self.tex.texture_size, self.tex.texture_size,
                                      Texture.T_unsigned_byte, Texture.F_luminance)
        self.left_mask.setRamImage(self.left_mask_array)
        self.left_mask_stage = TextureStage('left_mask_array')
        # Multiply the texture stages together
        self.left_mask_stage.setCombineRgb(TextureStage.CMModulate,
                                           TextureStage.CSTexture,
                                           TextureStage.COSrcColor,
                                           TextureStage.CSPrevious,
                                           TextureStage.COSrcColor)

        # TEXTURE STAGES FOR RIGHT CARD
        self.right_texture_stage = TextureStage('right_texture_stage')
        # Mask
        self.right_mask = Texture("right_mask_texture")
        self.right_mask.setup2dTexture(self.tex.texture_size, self.tex.texture_size,
                                       Texture.T_unsigned_byte, Texture.F_luminance)
        self.right_mask.setRamImage(self.right_mask_array)
        self.right_mask_stage = TextureStage('right_mask_stage')
        # Multiply the texture stages together
        self.right_mask_stage.setCombineRgb(TextureStage.CMModulate,
                                            TextureStage.CSTexture,
                                            TextureStage.COSrcColor,
                                            TextureStage.CSPrevious,
                                            TextureStage.COSrcColor)

        # CREATE CARDS/SCENEGRAPH
        cm = CardMaker('stimcard')
        cm.setFrameFullscreenQuad()
        # self.setBackgroundColor((0,0,0,1))
        self.left_card = self.aspect2d.attachNewNode(cm.generate())
        self.right_card = self.aspect2d.attachNewNode(cm.generate())
        self.left_card.setAttrib(ColorBlendAttrib.make(ColorBlendAttrib.M_add))
        self.right_card.setAttrib(ColorBlendAttrib.make(ColorBlendAttrib.M_add))

        # ADD TEXTURE STAGES TO CARDS
        self.left_card.setTexture(self.left_texture_stage, self.tex.texture)
        self.left_card.setTexture(self.left_mask_stage, self.left_mask)
        self.right_card.setTexture(self.right_texture_stage, self.tex.texture)
        self.right_card.setTexture(self.right_mask_stage, self.right_mask)
        self.setBackgroundColor((0, 0, 0, 1))  # without this the cards will appear washed out

        # TRANSFORMS
        # Masks
        self.mask_transform = self.trs_transform()
        self.left_card.setTexTransform(self.left_mask_stage, self.mask_transform)
        self.right_card.setTexTransform(self.right_mask_stage, self.mask_transform)
        # Left texture
        self.left_card.setTexScale(self.left_texture_stage, 1 / self.scale)
        self.left_card.setTexRotate(self.left_texture_stage, self.left_texture_angle)
        # Right texture
        self.right_card.setTexScale(self.right_texture_stage, 1 / self.scale)
        self.right_card.setTexRotate(self.right_texture_stage, self.right_texture_angle)

        # Set dynamic transforms
        if self.left_velocity != 0 and self.right_velocity != 0:
            self.taskMgr.add(self.textures_update, "move_both")
        elif self.left_velocity != 0 and self.right_velocity == 0:
            self.taskMgr.add(self.left_texture_update, "move_left")
        elif self.left_velocity == 0 and self.right_velocity != 0:
            self.taskMgr.add(self.right_texture_update, "move_right")

        # Set frame rate
        ShowBaseGlobal.globalClock.setMode(ClockObject.MLimited)
        ShowBaseGlobal.globalClock.setFrameRate(self.fps)  # can lock this at whatever

        # Set up profiling if desired
        if profile_on:
            PStatClient.connect()  # this will only work if pstats is running
            ShowBaseGlobal.base.setFrameRateMeter(True)  # Show frame rate
            # Following will show a small x at the center
            self.title = OnscreenText("x",
                                      style=1,
                                      fg=(1, 1, 1, 1),
                                      bg=(0, 0, 0, .8),
                                      pos=self.mask_position_card,
                                      scale=0.05)

    # Move both textures
    def textures_update(self, task):
        left_tex_position = -task.time * self.left_velocity  # negative b/c texture stage
        right_tex_position = -task.time * self.right_velocity
        self.left_card.setTexPos(self.left_texture_stage, left_tex_position, 0, 0)
        self.right_card.setTexPos(self.right_texture_stage, right_tex_position, 0, 0)
        return task.cont

    def left_texture_update(self, task):
        left_tex_position = -task.time * self.left_velocity  # negative b/c texture stage
        self.left_card.setTexPos(self.left_texture_stage, left_tex_position, 0, 0)
        return task.cont

    def right_texture_update(self, task):
        right_tex_position = -task.time * self.right_velocity
        self.right_card.setTexPos(self.right_texture_stage, right_tex_position, 0, 0)
        return task.cont

    def trs_transform(self):
        """ 
        trs = translate rotate scale transform for mask stage
        rdb contributed to this code
        """
        pos = 0.5 + self.mask_position_uv[0], 0.5 + self.mask_position_uv[1]
        center_shift = TransformState.make_pos2d((-pos[0], -pos[1]))
        scale = TransformState.make_scale2d(1 / self.scale)
        rotate = TransformState.make_rotate2d(self.strip_angle)
        translate = TransformState.make_pos2d((0.5, 0.5))
        return translate.compose(rotate.compose(scale.compose(center_shift)))


class BinocularFixed(BinocularMoving):
    """
    Presents binocular stim class without any motion.
    Most useful for testing stimuli. Obviously no need to set fps high.
    """

    def __init__(self, stim, stim_angles=(0, 0), strip_angle=0,
                 position=(0, 0), strip_width=4, fps=30,
                 window_size=None, window_name=None, profile_on=False):
        super().__init__(stim, stim_angles=stim_angles, velocities=(0, 0),
                         strip_angle=strip_angle, strip_width=strip_width,
                         position=position, fps=fps, window_size=window_size,
                         profile_on=profile_on, window_name=window_name)
        self.window_properties.setTitle("BinocularStatic")
        ShowBaseGlobal.base.win.requestProperties(self.window_properties)


class OpenLoopStim(ShowBase):
    """
    Takes in stimuli dataframe, as well as list of values/durations to show
    different stimuli. 
    
    Stimulation class for open-loop experiments, such as under the microscope
    Runs entirely autonomously -- could optionally be hooked to a go stimulus (from zmq or other)

    Stimulus as DataFrame formatted:

    stim_type:
            'b' - binocular textures
            's' - whole field textures
            'rdk' - random dot motion

    angle: singular for whole field and random dot, (left, right) for binocular
    velocity: singular for whole field and random dot, (left, right) for binocular
    texture: singular for whole field, ignored for random dot, (left, right) for binocular

    duration: total length of stimuli (seconds)
    stationary_time: length of time before motion begins
        (e.g., duration:10, stationary_time:6 = 6 seconds static, 4 seconds motion before advancing stimulus)



    """
    pass


class ClosedLoopStimChoice(ShowBase):
    """
    closed loop stimuli

    this version only updates when told to do so

    stimuli contains possible stim choices
    """
<<<<<<< HEAD
    def __init__(self, input_textures=None, def_freq=32, def_center_width=16, scale=8, fps=60, save_path=None,
                 window_size=None, win_pos=(2400, 1080//4),window_name='Pandastim', live_update=False, debug=False,
                 fish_id=None, fish_age=None, profile_on=False, gui=False, publisher_port=5009):
=======

    def __init__(self, textures, def_freq=32, def_center_width=16, scale=8, fps=75, save_path=None,
                 window_size=None, win_pos=(0, 0), window_name='Pandastim',
                 fish_id=None, fish_age=None, profile_on=False, gui=False):
>>>>>>> 1c180f2f

        super().__init__()

        if window_size is None:
            self.windowSize = (1024, 1024)
        else:
            self.windowSize = window_size

        self.live_update = live_update
        if not self.live_update:
            self.textures = input_textures
            if 'full' in self.textures:
                self.texdf = self.textures['full']
        else:
            self.textures = {'blank': textures.BlankTexXY(texture_size=self.windowSize),
                             'next_texture': None,
                             'default_texture': textures.GratingGrayTexXY(texture_size=self.windowSize, spatial_frequency=def_freq)}

        self.scale = np.sqrt(scale)
        self.fps = fps
        ShowBaseGlobal.globalClock.setMode(ClockObject.MLimited)
        ShowBaseGlobal.globalClock.setFrameRate(self.fps)

        self._context = zmq.Context()
        self._socket = self._context.socket(zmq.PUB)
        self._socket.bind('tcp://*:' + str(publisher_port))

        self.profileOn = profile_on
        if self.profileOn:
            PStatClient.connect()  # this will only work if pstats is running
            ShowBaseGlobal.base.setFrameRateMeter(True)

        # set up saving
        if save_path:
            self.filestream = utils.updated_saving(save_path, fish_id, fish_age)
        else:
            self.filestream = None

        self.windowProps = WindowProperties()
        self.windowName = window_name
        self.windowProps.setTitle(self.windowName)
        self.windowProps.setSize(self.windowSize)
<<<<<<< HEAD
        if not debug:
            if not gui:
                self.windowProps.set_undecorated(True)
                self.disable_mouse()
                self.windowProps.set_foreground(True)
                self.window_position = win_pos
                self.windowProps.set_origin(self.window_position)
            if gui:
                # self.windowProps.set_origin((600,600))
                self.windowProps.set_undecorated(True)
                self.disable_mouse()
                self.windowProps.set_foreground(True)
                self.window_position = win_pos
                self.windowProps.set_origin(self.window_position)
=======
        if not gui:
            self.windowProps.set_undecorated(True)
            self.disable_mouse()
            self.windowProps.set_foreground(True)
            self.windowProps.set_origin(self.window_position)
            self.window_position = win_pos
        if gui:
            self.windowProps.set_origin((600, 600))
>>>>>>> 1c180f2f

        ShowBaseGlobal.base.win.requestProperties(self.windowProps)  # base is panda3d

        self.default_freq = def_freq
        self.default_center_width = def_center_width

        self.rotation_offset = -90
        self.strip_angle = 0
        self.center_x = -0.1
        self.center_y = 0

        self.curr_id = 0

        self.set_stimulus(None)
        self.taskMgr.add(self.move_textures, "move textures")

        self.accept("stimulus", self.set_stimulus, [])
        self.accept("stimulus_loader", self.create_next_texture, [])

    def create_next_texture(self, stimulus):
        inputs = stimulus, self.windowSize

        with concurrent.futures.ThreadPoolExecutor() as executor:
            future = executor.submit(self.texture_creater, inputs)
            self.textures['next_texture'] = future.result()
            print(f'created: {stimulus}')
            self._socket.send_pyobj(f"LOADED {str(datetime.now())}: {self.curr_id} {stimulus}")

    @staticmethod
    def texture_creater(inputs):
        stimulus, size = inputs
        try:
            lv = stimulus['lightValue']
        except:
            lv = 255
            print(f'no lv provided, using: {lv}')

        try:
            dv = stimulus['darkValue']
        except:
            dv = 0
            print(f'no dv provided, using: {dv}')


        try:
            f = stimulus['frequency']
        except:
            f = 32
            print(f'no frequency provided, using: {f}')

        tex = textures.GratingGrayTexXY(texture_size=size, spatial_frequency=f, dark_val=dv, light_val=lv)
        return tex

    def set_stimulus(self, stimulus):
<<<<<<< HEAD
        try:
	        print(stimulus.stimulus_name)
        except:
	        print(stimulus)

        self._socket.send_pyobj(f"stimid {str(datetime.now())}: {self.curr_id} {stimulus}")

=======
>>>>>>> 1c180f2f
        self.clear_cards()

        print(stimulus)
        self._stat_finish = True
        self._max_finish = True

        if stimulus is None or not 'stim_type' in stimulus:
<<<<<<< HEAD
            print('the cat is blank')
            self.current_stimulus = {'stim_type': 'blank', 'velocity': 0, 'angle': 0, 'texture': self.textures['blank']}
=======
            self.current_stimulus = {'stim_type': 's', 'velocity': 0, 'angle': 0, 'texture': self.textures['blank']}
>>>>>>> 1c180f2f
            print('defaulting to blank')
        elif stimulus['stim_type'] == 'blank':
            self.current_stimulus = {'stim_type': 'blank', 'velocity': 0, 'angle': 0, 'texture': self.textures['blank']}
        elif stimulus['stim_type'] == 's':
            self.current_stimulus = stimulus
            if not self.live_update:
                if 'full' in self.textures:
                    print('light dark enabled')
                    try:
                        lv = stimulus['lightValue']
                        if lv not in np.arange(0,255, 30) and lv != 255:
                            lv = 255
                            print('lv not acceptable, resetting to 255')
                    except:
                        print('error setting light value')
                        lv = 255
                    try:
                        dv = stimulus['darkValue']
                        if dv not in np.arange(0,255, 30):
                            dv = 0
                            print('dv not acceptable, resetting to 0')
                    except:
                        print('error setting dark value')
                        dv = 0
                    try:
                        f = stimulus['frequency']
                    except:
                        print('error setting frequency')
                        f = 32
                    alltex = self.texdf[(self.texdf.lightVal==lv)&(self.texdf.darkVal==dv)&(self.texdf.freq==f)].texture.values
                    if len(alltex) >= 1:
                        tex = alltex[0]
                    else:
                        print('no textures found, using default')
                        lv = 255
                        dv = 0
                        f = 32
                        tex = self.texdf[(self.texdf.lightVal == lv) & (self.texdf.darkVal == dv) & (
                                    self.texdf.freq == f)].texture.values[0]
                    self.current_stimulus['texture'] = tex
                    # print('set tex', tex)
                    #except:
                        #print('error setting light dark')
                        #self.current_stimulus = {'stim_type': 'blank', 'velocity': 0, 'angle': 0,
                                                 #'texture': self.textures['blank']}

                else:
                    try:
                        self.current_stimulus['texture'] = self.textures['freq'][stimulus['freq']]
                    except:
                        self.current_stimulus['texture'] = self.textures['freq'][self.default_freq]
            else:
                if self.textures['next_texture'] is not None:
                    self.current_stimulus['texture'] = self.textures['next_texture']
                    self.textures['next_texture'] = None
                else:
                    self.current_stimulus['texture'] = self.textures['default_texture']

        elif stimulus['stim_type'] == 'b':
            self.current_stimulus = stimulus
            if not self.live_update:
                if 'full' in self.textures:
                    try:
                        lv = stimulus['lightValue']
                        if lv[0] not in np.arange(0,255, 30) and lv[0] != 255:
                            lv[0] = 255
                            print('lv0 not acceptable, resetting to 255')
                        if lv[1] not in np.arange(0,255, 30) and lv[1] != 255:
                            lv[1] = 255
                            print('lv1 not acceptable, resetting to 255')
                    except:
                        print('error setting light value')
                        lv = (255,255)

                    try:
                        dv = stimulus['darkValue']
                        if dv[0] not in np.arange(0,255, 30):
                            dv[0] = 0
                            print('dv0 not acceptable, resetting to 0')
                        if dv[1] not in np.arange(0,255, 30):
                            dv[1] = 0
                            print('dv1 not acceptable, resetting to 0')
                    except:
                        print('error setting dark value')
                        dv = (0, 0)

                    try:
                        f = stimulus['frequency']
                    except:
                        print('error setting frequency')
                        f = (32, 32)

                    alltex1 = self.texdf[(self.texdf.lightVal==lv[0])&(self.texdf.darkVal==dv[0])&(self.texdf.freq==f[0])].texture.values
                    alltex2 = self.texdf[(self.texdf.lightVal==lv[1])&(self.texdf.darkVal==dv[1])&(self.texdf.freq==f[1])].texture.values
                    if len(alltex1) >= 1:
                        tex1 = alltex1[0]
                    else:
                        print('tex 0 no textures found, using default')
                        tex1 = self.texdf[(self.texdf.lightVal == 255) & (self.texdf.darkVal == 0) & (
                                    self.texdf.freq == 32)].texture.values
                    if len(alltex2) >= 1:
                        tex2 = alltex2[0]
                    else:
                        print('tex 1 no textures found, using default')
                        tex2 = self.texdf[(self.texdf.lightVal == 255) & (self.texdf.darkVal == 0) & (
                                self.texdf.freq == 32)].texture.values
                    self.current_stimulus['texture'] = [tex1, tex2]

                else:
<<<<<<< HEAD
                    try:
                        if isinstance(stimulus['freq'], int):
                            self.current_stimulus['texture'] = [self.textures['freq'][stimulus['freq']],
                                                                self.textures['freq'][stimulus['freq']]]
                        else:
                            self.current_stimulus['texture'] = [self.textures['freq'][stimulus['freq'][0]], self.textures['freq'][stimulus['freq'][1]]]
                    except:
                        self.current_stimulus['texture'] = [self.textures['freq'][self.default_freq],self.textures['freq'][self.default_freq]]
                try:
                    test_1 = self.current_stimulus['center_width']
                except KeyError:
                    self.current_stimulus['center_width'] = self.default_center_width
            else:
                if self.textures['next_texture'] is not None:
                    self.current_stimulus['texture'] = self.textures['next_texture']
                    self.textures['next_texture'] = None
                else:
                    self.current_stimulus['texture'] = [self.textures['default_texture'], self.textures['default_texture']]
=======
                    self.current_stimulus['texture'] = [
                    self.textures['freq'][stimulus['freq'][0]], self.textures['freq'][stimulus['freq'][1]]]
            except:
                self.current_stimulus['texture'] = [
                self.textures['freq'][self.default_freq], self.textures['freq'][self.default_freq]]
            try:
                test_1 = self.current_stimulus['center_width']
            except KeyError:
                self.current_stimulus['center_width'] = self.default_center_width
            if stimulus['center_x'] or stimulus['center_y'] != 0:
                self.center_x = stimulus['center_x']
                self.center_y = stimulus['center_y']
            else:
                self.center_x = 0
                self.center_y = 0

            if stimulus['strip_angle'] != 0:
                self.strip_angle = stimulus['strip_angle']
            else:
                self.strip_angle = 0
>>>>>>> 1c180f2f

        if stimulus is not None:
            if 'stationary_time' in stimulus:
                self._stat_finish = False
                self._stimulus_stationary = tr.Thread(target=self.stimulus_stationary)
                self._stimulus_stationary.start()

            if 'stim_time' in stimulus:
                if stimulus['stim_time'] != 0:
                    self._max_finish = False
                    self.max_time = tr.Thread(target=self.stimulus_max_duration)
                    self.max_time.start()

        self.curr_id += 1

        self.create_texture_stages()
        self.create_cards()
        self.set_texture_stages()
        self.set_transforms()

        self.save()

    def save(self):
        if self.filestream:
            saved_stim = dict(self.current_stimulus.copy())
            saved_stim.pop('texture')


            self.filestream.write("\n")
            self.filestream.write(f"{str(datetime.now())}: {self.curr_id} {saved_stim}")
            self.filestream.flush()


    def stimulus_max_duration(self):

<<<<<<< HEAD
        if self.current_stimulus['stim_type'] == 's':
            if self.current_stimulus['stim_time'] > 0:
                try:
                    if self.current_stimulus['stim_time'] <= self.current_stimulus['stationary_time']:
                        self.current_stimulus['stim_time'] += self.current_stimulus['stationary_time']
                except KeyError:
                    pass

=======
        if self.current_stimulus['stim_type'] != 'b':
            if self.current_stimulus['stim_time'] > 0:
>>>>>>> 1c180f2f
                t_0 = time.time()
                while time.time() - t_0 <= self.current_stimulus['stim_time']:
                    if self._max_finish:
                        break
                    pass

            if not self._max_finish:
                self.set_stimulus({'stim_type': 'blank', 'velocity': 0, 'angle': 0, 'texture': self.textures['blank']})
                return
            else:
                return
        elif self.current_stimulus['stim_type'] == 'b':
            t0, t1 = self.current_stimulus['stim_time']
<<<<<<< HEAD
            try:
                stat_time_0, stat_time_1 = self.current_stimulus['stationary_time']

                if t0 <= stat_time_0:
                    t0 += stat_time_0
                if t1 <= stat_time_1:
                    t1 += stat_time_1
            except KeyError:
                pass

            still_running = True

            if t0 == 0:
                a_done = True
            else:
                a_done = False
            if t1 == 0:
                b_done = True
            else:
                b_done = False

            if t0 or t1 > 0:
                _t0 = time.time()
                while still_running:
                    elapsed = time.time() - _t0
                    if elapsed >= t0 and not a_done:
                        self.left_card.detachNode()
                        self.current_stimulus['texture'][0] = self.textures['blank']
                        self.save()
                        a_done = True
                    if elapsed >= t1 and not b_done:
                        self.right_card.detachNode()
                        self.current_stimulus['texture'][1] = self.textures['blank']
                        self.save()
                        b_done = True
                    if a_done and b_done:
                        still_running = False
                        break

            else:
                return

    def stimulus_stationary(self):
        if self.current_stimulus['stim_type'] == 's':
=======
            still_running = True

            if t0 == 0:
                a_done = True
            else:
                a_done = False
            if t1 == 0:
                b_done = True
            else:
                b_done = False

            if t0 or t1 > 0:
                _t0 = time.time()
                while still_running:
                    elapsed = time.time() - _t0
                    if elapsed >= t0 and not a_done:
                        self.left_card.detachNode()
                        self.current_stimulus['texture'][0] = self.textures['blank']
                        self.save()
                        a_done = True
                    if elapsed >= t1 and not b_done:
                        self.right_card.detachNode()
                        self.current_stimulus['texture'][1] = self.textures['blank']
                        self.save()
                        b_done = True
                    if a_done and b_done:
                        still_running = False
                        break

            else:
                return

    def stimulus_stationary(self):
        if self.current_stimulus['stim_type'] != 'b':
>>>>>>> 1c180f2f
            if self.current_stimulus['stationary_time'] >= 0:
                t_0 = time.time()
                prev_vel = self.current_stimulus['velocity']
                self.current_stimulus['velocity'] = 0
                self.save()
<<<<<<< HEAD
                self._socket.send_pyobj(f" STATIONARY {str(datetime.now())}: {self.curr_id} {self.current_stimulus}")

                while time.time() - t_0 <= self.current_stimulus['stationary_time']:
                    if self._stat_finish:
                        break
                    pass

                self.current_stimulus['velocity'] = prev_vel
                self._socket.send_pyobj(f" MOVING {str(datetime.now())}: {self.curr_id} {self.current_stimulus}")

                self.save()
                return
            else:
                return
        if self.current_stimulus['stim_type'] == 'b':
            if isinstance(self.current_stimulus['stationary_time'], np.int64):
                self.current_stimulus['stationary_time'] = [self.current_stimulus['stationary_time'], self.current_stimulus['stationary_time']]
            stat_time_0, stat_time_1 = self.current_stimulus['stationary_time']
            a0 = False
            a1 = False

            if stat_time_0 or stat_time_1 >= 0:

                v0, v1 = self.current_stimulus['velocity']
                t_0 = time.time()

                if stat_time_0 > 0:
                    self.current_stimulus['velocity'][0] = 0
                    a0 = True
                if stat_time_1 > 0:
                    self.current_stimulus['velocity'][1] = 0
                    a1 = True

                self.save()
                while True:
                    if self._stat_finish:
                        break
                    if not a0 and not a1:
                        break

                    if time.time() - t_0 >= stat_time_0 and a0 :
                        self.current_stimulus['velocity'][0] = v0
                        a0 = False
                        self.save()

                    if time.time() - t_0 >= stat_time_1 and a1:
                        self.current_stimulus['velocity'][1] = v1
                        a1 = False
                        self.save()

=======
                while time.time() - t_0 <= self.current_stimulus['stationary_time']:
                    if self._stat_finish:
                        break
                    pass

                self.current_stimulus['velocity'] = prev_vel
                self.save()
                return
            else:
                return
        if self.current_stimulus['stim_type'] == 'b':
            stat_time_0, stat_time_1 = self.current_stimulus['stationary_time']
            a0 = False
            a1 = False

            if stat_time_0 or stat_time_1 >= 0:

                v0, v1 = self.current_stimulus['velocity']
                t_0 = time.time()

                if stat_time_0 > 0:
                    self.current_stimulus['velocity'][0] = 0
                    a0 = True
                if stat_time_1 > 0:
                    self.current_stimulus['velocity'][1] = 0
                    a1 = True

                self.save()
                while True:
                    if self._stat_finish:
                        break
                    if not a0 and not a1:
                        break

                    if time.time() - t_0 >= stat_time_0 and a0 :
                        self.current_stimulus['velocity'][0] = v0
                        a0 = False
                        self.save()

                    if time.time() - t_0 >= stat_time_1 and a1:
                        self.current_stimulus['velocity'][1] = v1
                        a1 = False
                        self.save()

>>>>>>> 1c180f2f
            else:
                return

    def move_textures(self, task):
        # moving the stimuli
        # print(self.current_stim)
        if self.current_stimulus['stim_type'] == 'b':
            left_tex_position = -task.time * self.current_stimulus['velocity'][0] * 2  # negative b/c texture stage
            right_tex_position = -task.time * self.current_stimulus['velocity'][1] * 2
            try:
                self.left_card.setTexPos(self.left_texture_stage, left_tex_position, 0, 0)
                self.right_card.setTexPos(self.right_texture_stage, right_tex_position, 0, 0)
            except Exception as e:
                print('error on move_texture_b')

        elif self.current_stimulus['stim_type'] == 's':
            if self.current_stimulus['velocity'] == 0:
                pass
            else:
<<<<<<< HEAD
                new_position = -task.time*self.current_stimulus['velocity'] * 2
=======
                new_position = -task.time * self.current_stimulus['velocity']
>>>>>>> 1c180f2f
                # Sometimes setting position fails when the texture stage isn't fully set
                try:
                    self.card.setTexPos(self.texture_stage, new_position, 0, 0)  # u, v, w
                except Exception as e:
                    print('error on move_texture_s')

        elif self.current_stimulus['stim_type'] == 'rdk' and self.dots_made:
            dt = task.time - self.last_time
            self.last_time = task.time

            # because this isnt the 2D card, lets set up a lens to see it
            self.lens = PerspectiveLens()
            self.lens.setFov(90, 90)
            self.lens.setNearFar(0.001, 1000)
            self.lens.setAspectRatio(1)
            self.cam.node().setLens(self.lens)

            # ???
            random_vector = np.random.randint(100, size=10000)
            self.coherent_change_vector_ind = np.where(random_vector < self.current_stimulus['coherence'])

            #######
            # Continously update the dot stimulus
            #####
            self.dots_position[0, :, 0][self.coherent_change_vector_ind] += \
                np.cos(self.current_stimulus['angle'] * np.pi / 180) * self.current_stimulus['velocity'] * dt * 2

            self.dots_position[0, :, 1][self.coherent_change_vector_ind] += \
                np.sin(self.current_stimulus['angle'] * np.pi / 180) * self.current_stimulus['velocity'] * dt * 2

            # Randomly redraw dot with a short lifetime
            k = np.random.random(10000)
            if self.current_stimulus['lifetime'] == 0:
                ind = np.where(k >= 0)[0]
            else:
                ind = np.where(k < dt / self.current_stimulus['lifetime'])[0]

            self.dots_position[0, :, 0][ind] = 2 * np.random.random(len(ind)).astype(np.float32) - 1  # x
            self.dots_position[0, :, 1][ind] = 2 * np.random.random(len(ind)).astype(np.float32) - 1  # y
            self.dots_position[0, :, 2] = np.ones(10000) * self.current_stimulus['brightness']

            # Wrap them
            self.dots_position[0, :, 0] = (self.dots_position[0, :, 0] + 1) % 2 - 1
            self.dots_position[0, :, 1] = (self.dots_position[0, :, 1] + 1) % 2 - 1

            memoryview(self.dummytex.modify_ram_image())[:] = self.dots_position.tobytes()

        return task.cont

    def create_texture_stages(self):
        """
        Create the texture stages: these are basically textures that you can apply
        to cards (sometimes mulitple textures at the same time -- is useful with
        masks).

        For more on texture stages:
        https://docs.panda3d.org/1.10/python/programming/texturing/multitexture-introduction
        """
        # Binocular cards
        if self.current_stimulus['stim_type'] == 'b':
            # TEXTURE STAGES FOR LEFT CARD
            # Texture itself
            self.left_texture_stage = TextureStage('left_texture_stage')
            # Mask
            self.left_mask = Texture("left_mask_texture")
            self.left_mask.setup2dTexture(self.current_stimulus['texture'][0].texture_size[0],
                                          self.current_stimulus['texture'][0].texture_size[1],
                                          Texture.T_unsigned_byte, Texture.F_luminance)
            self.left_mask_stage = TextureStage('left_mask_array')

            # TEXTURE STAGES FOR RIGHT CARD
            self.right_texture_stage = TextureStage('right_texture_stage')
            # Mask
            self.right_mask = Texture("right_mask_texture")
            self.right_mask.setup2dTexture(self.current_stimulus['texture'][1].texture_size[0],
                                           self.current_stimulus['texture'][1].texture_size[1],
                                           Texture.T_unsigned_byte, Texture.F_luminance)
            self.right_mask_stage = TextureStage('right_mask_stage')

        # monocular cards
        elif self.current_stimulus['stim_type'] == 's':
            self.texture_stage = TextureStage("texture_stage")

        # random dots are special cards because they are actually full panda3d models with a special lens  to appear 2D
        # NOT the 2D card based textures the others are based on cr: Armin Bahl
        elif self.current_stimulus['stim_type'] == 'rdk':
            self.dot_motion_coherence_shader = [
                """ #version 140
                    uniform sampler2D p3d_Texture0;
                    uniform mat4 p3d_ModelViewProjectionMatrix;
                    in vec4 p3d_Vertex;
                    in vec2 p3d_MultiTexCoord0;
                    uniform int number_of_dots;
                    uniform float size_of_dots;
                    uniform float radius;

                    out float dot_color;
                    void main(void) {
                        vec4 newvertex;
                        float dot_i;
                        float dot_x, dot_y;
                        float maxi = 10000.0;
                        vec4 dot_properties;
                        dot_i = float(p3d_Vertex[1]);
                        dot_properties = texture2D(p3d_Texture0, vec2(dot_i/maxi, 0.0));
                        dot_x = dot_properties[2];
                        dot_y = dot_properties[1];
                        dot_color = dot_properties[0];
                        newvertex = p3d_Vertex;
                        if (dot_x*dot_x + dot_y*dot_y > radius*radius || dot_i > number_of_dots) { // only plot a certain number of dots in a circle
                            newvertex[0] = 0.0;
                            newvertex[1] = 0.0;
                            newvertex[2] = 0.0;
                        } else {
                            newvertex[0] = p3d_Vertex[0]*size_of_dots+dot_x;
                            newvertex[1] = 0.75;
                            newvertex[2] = p3d_Vertex[2]*size_of_dots+dot_y;
                        }
                        gl_Position = p3d_ModelViewProjectionMatrix * newvertex;
                    }
                """,

                """ #version 140
                    in float dot_color;
                    //out vec4 gl_FragColor;
                    void main() {
                        gl_FragColor = vec4(dot_color, dot_color, dot_color, 1);
                    }
                """
            ]
            self.compiled_dot_motion_shader = Shader.make(Shader.SLGLSL, self.dot_motion_coherence_shader[0],
                                                          self.dot_motion_coherence_shader[1])

            self.circles = self.loader.loadModel('resources/circles.bam')

            self.dummytex = Texture("dummy texture")  # this doesn't have an associated texture (as above)
            self.dummytex.setup2dTexture(10000, 1, Texture.T_float, Texture.FRgb32)
            self.dummytex.setMagfilter(Texture.FTNearest)

            tex = TextureStage("dummy followup")
            tex.setSort(-100)  # ???

            self.circles.setTexture(tex, self.dummytex)
            self.circles.setShader(self.compiled_dot_motion_shader)

    def create_cards(self):
        """
        Create cards: these are panda3d objects that are required for displaying textures.
        You can't just have a disembodied texture. In pandastim (at least for now) we are
        only showing 2d projections of textures, so we use cards.
        """
        cardmaker = CardMaker("stimcard")
        cardmaker.setFrameFullscreenQuad()

        # Binocular cards
        if self.current_stimulus['stim_type'] == 'b':
            self.setBackgroundColor((0, 0, 0, 1))  # without this the cards will appear washed out
            self.left_card = self.aspect2d.attachNewNode(cardmaker.generate())
            self.left_card.setAttrib(ColorBlendAttrib.make(ColorBlendAttrib.M_add))  # otherwise only right card shows

            self.right_card = self.aspect2d.attachNewNode(cardmaker.generate())
            self.right_card.setAttrib(ColorBlendAttrib.make(ColorBlendAttrib.M_add))

        # Tex card
        elif self.current_stimulus['stim_type'] == 's':
            self.card = self.aspect2d.attachNewNode(cardmaker.generate())
            self.card.setColor((1, 1, 1, 1))
            self.card.setScale(self.scale)

        # attach model to card w/ the rdk stimulus
        elif self.current_stimulus['stim_type'] == 'rdk':
            self.card = self.render.attachNewNode('dumb node')
            self.circles.reparentTo(self.card)
            self.circles.setShaderInput("number_of_dots", int(self.current_stimulus['number']))
            self.circles.setShaderInput("size_of_dots", self.current_stimulus['size'])
            self.circles.setShaderInput("radius", self.current_stimulus['window'])
            self.setBackgroundColor(0, 0, 0, 1)

    def set_texture_stages(self):
        """
        Add texture stages to cards
        """
        if self.current_stimulus['stim_type'] == 'b':

            # self.mask_position_uv = (self.bin_center_x, self.bin_center_y)

            # CREATE MASK ARRAYS
            self.left_mask_array = 255 * np.ones((self.current_stimulus['texture'][0].texture_size[0],
                                                  self.current_stimulus['texture'][0].texture_size[1]), dtype=np.uint8)
            self.left_mask_array[:, (self.current_stimulus['texture'][0].texture_size[1] // 2)
                                    - self.current_stimulus['center_width'] // 2:] = 0

            self.right_mask_array = 255 * np.ones((self.current_stimulus['texture'][1].texture_size[0],
                                                   self.current_stimulus['texture'][1].texture_size[1]), dtype=np.uint8)
            self.right_mask_array[:,
            : (self.current_stimulus['texture'][0].texture_size[1] // 2) + self.current_stimulus[
                'center_width'] // 2] = 0

            # ADD TEXTURE STAGES TO CARDS
            self.left_mask.setRamImage(self.left_mask_array)
            self.left_card.setTexture(self.left_texture_stage, self.current_stimulus['texture'][0].texture)
            self.left_card.setTexture(self.left_mask_stage, self.left_mask)

            # Multiply the texture stages together
            self.left_mask_stage.setCombineRgb(TextureStage.CMModulate,
                                               TextureStage.CSTexture,
                                               TextureStage.COSrcColor,
                                               TextureStage.CSPrevious,
                                               TextureStage.COSrcColor)
            self.right_mask.setRamImage(self.right_mask_array)
            self.right_card.setTexture(self.right_texture_stage, self.current_stimulus['texture'][1].texture)
            self.right_card.setTexture(self.right_mask_stage, self.right_mask)

            # Multiply the texture stages together
            self.right_mask_stage.setCombineRgb(TextureStage.CMModulate,
                                                TextureStage.CSTexture,
                                                TextureStage.COSrcColor,
                                                TextureStage.CSPrevious,
                                                TextureStage.COSrcColor)

        elif self.current_stimulus['stim_type'] == 's':
            self.card.setTexture(self.texture_stage, self.current_stimulus['texture'].texture)

    def set_transforms(self):
        """
        Set up the transforms to apply to textures/cards (e.g., rotations/scales)
        This is different from the framewise movement handled by the task manager
        """
        if self.current_stimulus['stim_type'] == 'b':
            self.mask_transform = self.trs_transform()

            # self.left_angle = self.reduce_to_pi(self.fish_angle+self.current_stim['angle'][0])
            # self.right_angle = self.reduce_to_pi(self.fish_angle+self.current_stim['angle'][1])
            self.left_angle = self.strip_angle + self.current_stimulus['angle'][0] + self.rotation_offset
            self.right_angle = self.strip_angle + self.current_stimulus['angle'][1] + self.rotation_offset

            self.left_card.setTexTransform(self.left_mask_stage, self.mask_transform)
            self.right_card.setTexTransform(self.right_mask_stage, self.mask_transform)
            # Left texture
            self.left_card.setTexScale(self.left_texture_stage, 1 / self.scale)
            self.left_card.setTexRotate(self.left_texture_stage, self.left_angle)

            # Right texture
            self.right_card.setTexScale(self.right_texture_stage, 1 / self.scale)
            self.right_card.setTexRotate(self.right_texture_stage, self.right_angle)

        elif self.current_stimulus['stim_type'] == 's':
            self.card.setTexRotate(self.texture_stage, self.current_stimulus['angle'] + self.rotation_offset)
            self.card.setTexPos(self.texture_stage, self.center_x, self.center_y, 0)

        elif self.current_stimulus['stim_type'] == 'rdk':
            self.dots_position = np.empty((1, 10000, 3)).astype(np.float32)
            self.dots_position[0, :, 0] = 2 * np.random.random(10000).astype(np.float32) - 1  # x
            self.dots_position[0, :, 1] = 2 * np.random.random(10000).astype(np.float32) - 1  # y
            self.dots_position[0, :, 2] = np.ones(10000) * self.current_stimulus['brightness']
            self.dots_made = True
            self.card.setTexPos(self.texture_stage, self.center_x, self.center_y, 0)

    def clear_cards(self):
        """
        Clear cards when new stimulus: stim-class sensitive
        """
        try:
            if self.current_stimulus['stim_type'] == 'b':
                self.left_card.detachNode()
                self.right_card.detachNode()
                # if self.profile_on:
                # self.center_indicator.detachNode()

            elif self.current_stimulus['stim_type'] == 's':
                self.card.detachNode()

            elif self.current_stimulus['stim_type'] == 'rdk':
                self.card.detachNode()

        except AttributeError:
            pass

    def trs_transform(self):
        """
        trs = translate-rotate-scale transform for mask stage
        panda3d developer rdb contributed to this code
        """
        # self.mask_position_uv = (self.center_x, self.center_y)

        # # pos = 0.5 + self.mask_position_uv[0], 0.5 + self.mask_position_uv[1]
        # center_shift = TransformState.make_pos2d((self.mask_position_uv[0], self.mask_position_uv[1]))
        # scale = TransformState.make_scale2d(1 / self.scale)
        # rotate = TransformState.make_rotate2d(self.strip_angle)s
        # translate = TransformState.make_pos2d((0.5, 0.5))
        # return translate.compose(scale.compose(center_shift))
        self.mask_position_uv = (self.center_x, self.center_y)

        # print(self.curr_params)

        pos = 0.5 + self.mask_position_uv[0], 0.5 + self.mask_position_uv[1]
        center_shift = TransformState.make_pos2d((-pos[0], -pos[1]))
        scale = TransformState.make_scale2d(1 / self.scale)
        rotate = TransformState.make_rotate2d(self.strip_angle)
        translate = TransformState.make_pos2d((0.5, 0.5))
        return translate.compose(rotate.compose(scale.compose(center_shift)))


class KeyboardToggleTex(ShowBase):
    """
    toggles between two textures based on keyboard inputs (0 and 1). Not set up
    for binocular stim. Similar call to InputControlStim
    """

    def __init__(self, tex_classes, stim_params, window_size=512,
                 profile_on=False, fps=30, save_path=None):
        super().__init__()

        self.tex_classes = tex_classes
        self.current_tex_num = 0
        self.stim_params = stim_params
        self.window_size = window_size
        self.stimulus_initialized = False  # to handle case from -1 (uninitalize) to 0 (first stim)
        self.fps = fps
        self.save_path = save_path
        if self.save_path:
            self.filestream = utils.save_initialize(save_path, tex_classes, stim_params)
        else:
            self.filestream = None

        # Window properties
        self.windowProps = WindowProperties()
        self.windowProps.setSize(self.window_size, self.window_size)
        self.set_title("Initializing")

        # Create scenegraph
        cm = CardMaker('card')
        cm.setFrameFullscreenQuad()
        self.card = self.aspect2d.attachNewNode(cm.generate())
        self.card.setScale(np.sqrt(8))
        self.texture_stage = TextureStage("texture_stage")

        # Set frame rate
        ShowBaseGlobal.globalClock.setMode(ClockObject.MLimited)
        ShowBaseGlobal.globalClock.setFrameRate(self.fps)  # can lock this at whatever

        if profile_on:
            PStatClient.connect()
            ShowBaseGlobal.base.setFrameRateMeter(True)

            # Set initial texture
        self.set_stimulus(str(self.current_tex_num))

        # Set up event handlers and tasks
        self.accept('0', self.set_stimulus, ['0'])  # event handler
        self.accept('1', self.set_stimulus, ['1'])
        self.taskMgr.add(self.move_texture_task, "move_texture")  # task

    @property
    def current_stim_params(self):
        """ 
        returns parameters of current stimulus
        """
        return self.stim_params[self.current_tex_num]

    def set_stimulus(self, data):
        """ 
        Called with relevant keyboard events
        """
        if not self.stimulus_initialized:
            """
            If the first texture has not yet been shown, then toggle initialization
            and do not clear previous texture (there is no previous texture). 
            Otherwise clear previous texture so they do not overlap."""
            self.self_initialized = True
        else:
            self.card.detachNode()

        if data == '0':
            self.current_tex_num = 0
        elif data == '1':
            self.current_tex_num = 1

        if self.filestream:
            current_datetime = str(datetime.now())
            self.filestream.write(f"{current_datetime}\t{data}\n")
            self.filestream.flush()
        logger.info(self.current_tex_num, self.current_stim_params)
        self.tex = self.tex_classes[self.current_tex_num]

        self.card.setColor((1, 1, 1, 1))
        self.card.setTexture(self.texture_stage, self.tex.texture)
        self.card.setTexRotate(self.texture_stage, self.current_stim_params['angle'])
        other_stim = 1 if self.current_tex_num == 0 else 0
        self.set_title(f"Press {other_stim} to switch")

        return

    def move_texture_task(self, task):
        """
        The stimulus (texture) is set: now move it if needed.
        """
        if self.current_stim_params['velocity'] == 0:
            pass
        else:
            new_position = -task.time * self.current_stim_params['velocity']
            self.card.setTexPos(self.texture_stage, new_position, 0, 0)  # u, v, w
        return task.cont

    def set_title(self, title):
        self.windowProps.setTitle(title)
        ShowBaseGlobal.base.win.requestProperties(self.windowProps)  # base is a panda3d global


class InputControlStim(ShowBase):
    """
    Generic input-controll stimulus class: takes in list of texture classes, and stimulus parameters.
    Stimulus shown, in real-time, depends on events produced by utils.Monitor() class.
    
    Inputs:
        Positional
            tex_classes: m-element list of texture classes
            stim_params: m-element list of dictionaries: each contains parameters (e.g., velocity)
        
        Keyword 
            initial_tex_ind (0): index for first stim to show
            window_size (512): size of the panda3d window (pixels)
            window_name ('InputControlStim'): title of window in gui
            profile_on (False): will show actual fps, profiler, and little x at center if True
            fps (30): controls frame rate of display
            save_path (None): if set to a file path, will save data about stimuli, and time they are delivered
    """

    def __init__(self, tex_classes, stim_params, initial_tex_ind=0, window_size=512,
                 window_name="InputControlStim", profile_on=False, fps=30, save_path=None):
        super().__init__()

        self.current_tex_num = initial_tex_ind
        self.previous_tex_num = None
        self.tex_classes = tex_classes
        self.stim_params = stim_params
        self.window_size = window_size
        self.stimulus_initialized = False  # for setting up first stim (don't clear cards they don't exist)
        self.fps = fps
        self.profile_on = profile_on
        self.save_path = save_path
        if self.save_path:
            self.filestream = utils.save_initialize(save_path, tex_classes, stim_params)
        else:
            self.filestream = None
        self.scale = np.sqrt(8)  # so it can handle arbitrary rotations and shifts
        self.window_name = window_name

        # Window properties
        self.window_props = WindowProperties()
        self.window_props.setSize(self.window_size, self.window_size)
        self.set_title(self.window_name)

        # Set frame rate
        ShowBaseGlobal.globalClock.setMode(ClockObject.MLimited)
        ShowBaseGlobal.globalClock.setFrameRate(self.fps)

        # Set up profiling if desired
        if self.profile_on:
            PStatClient.connect()  # this will only work if pstats is running
            ShowBaseGlobal.base.setFrameRateMeter(True)  # Show frame rate

        # Set initial texture(s)
        self.set_stimulus(str(self.current_tex_num))

        # Set up event handlers (accept) and tasks (taskMgr) for dynamics
        self.accept('stim0', self.set_stimulus, ['0'])
        self.accept('stim1', self.set_stimulus, ['1'])
        self.accept('stim2', self.set_stimulus, ['2'])
        # Wrinkle: should we set this here or there?
        self.taskMgr.add(self.move_textures, "move textures")

    def set_tasks(self):
        if self.current_stim_params['stim_type'] == 'b':
            self.taskMgr.add(self.textures_update, "move_both")

    # Move textures
    def move_textures(self, task):
        if self.current_stim_params['stim_type'] == 'b':
            left_tex_position = -task.time * self.current_stim_params['velocities'][0]  # negative b/c texture stage
            right_tex_position = -task.time * self.current_stim_params['velocities'][1]
            try:
                self.left_card.setTexPos(self.left_texture_stage, left_tex_position, 0, 0)
                self.right_card.setTexPos(self.right_texture_stage, right_tex_position, 0, 0)
            except Exception as e:
                logger.error(e)
        elif self.current_stim_params['stim_type'] == 's':
            if self.current_stim_params['velocity'] == 0:
                pass
            else:
                new_position = -task.time * self.current_stim_params['velocity']
                # Sometimes setting position fails when the texture stage isn't fully set
                try:
                    self.card.setTexPos(self.texture_stage, new_position, 0, 0)  # u, v, w
                except Exception as e:
                    logger.error(e)
        return task.cont

    @property
    def texture_size(self):
        return self.tex_classes[self.current_tex_num].texture_size

    @property
    def current_stim_params(self):
        """ 
        Parameters of current texture (e.g., velocity, stim_type) 
        """
        return self.stim_params[self.current_tex_num]

    def create_cards(self):
        """ 
        Create cards: these are panda3d objects that are required for displaying textures.
        You can't just have a disembodied texture. In pandastim (at least for now) we are
        only showing 2d projections of textures, so we use cards.       
        """
        cardmaker = CardMaker("stimcard")
        cardmaker.setFrameFullscreenQuad()
        # Binocular cards
        if self.current_stim_params['stim_type'] == 'b':
            self.setBackgroundColor((0, 0, 0, 1))  # without this the cards will appear washed out
            self.left_card = self.aspect2d.attachNewNode(cardmaker.generate())
            self.left_card.setAttrib(ColorBlendAttrib.make(ColorBlendAttrib.M_add))  # otherwise only right card shows

            self.right_card = self.aspect2d.attachNewNode(cardmaker.generate())
            self.right_card.setAttrib(ColorBlendAttrib.make(ColorBlendAttrib.M_add))
            if self.profile_on:
                self.center_indicator = OnscreenText("x",
                                                     style=1,
                                                     fg=(1, 1, 1, 1),
                                                     bg=(0, 0, 0, .8),
                                                     pos=self.current_stim_params['position'],
                                                     scale=0.05)
        # Tex card
        elif self.current_stim_params['stim_type'] == 's':
            self.card = self.aspect2d.attachNewNode(cardmaker.generate())
            self.card.setColor((1, 1, 1, 1))  # ?
            self.card.setScale(self.scale)
        return

    def create_texture_stages(self):
        """
        Create the texture stages: these are basically textures that you can apply
        to cards (sometimes mulitple textures at the same time -- is useful with
        masks).
        
        For more on texture stages:
        https://docs.panda3d.org/1.10/python/programming/texturing/multitexture-introduction
        """
        # Binocular cards
        if self.current_stim_params['stim_type'] == 'b':
            # TEXTURE STAGES FOR LEFT CARD
            # Texture itself
            self.left_texture_stage = TextureStage('left_texture_stage')
            # Mask
            self.left_mask = Texture("left_mask_texture")
            self.left_mask.setup2dTexture(self.texture_size, self.texture_size,
                                          Texture.T_unsigned_byte, Texture.F_luminance)
            self.left_mask_stage = TextureStage('left_mask_array')

            # TEXTURE STAGES FOR RIGHT CARD
            self.right_texture_stage = TextureStage('right_texture_stage')
            # Mask
            self.right_mask = Texture("right_mask_texture")
            self.right_mask.setup2dTexture(self.texture_size, self.texture_size,
                                           Texture.T_unsigned_byte, Texture.F_luminance)
            self.right_mask_stage = TextureStage('right_mask_stage')
        # Tex card
        elif self.current_stim_params['stim_type'] == 's':
            self.texture_stage = TextureStage("texture_stage")
        return

    def set_stimulus(self, data):
        """ 
        Uses events from zmq to set the stimulus value. 
        """
        logger.debug("\tset_stimulus(%s)", data)
        if not self.stimulus_initialized:
            # If this is first stim, then toggle initialization to on, and
            # do not clear previous texture (there is no previous texture).
            self.stimulus_initialized = True
            self.data_previous = data
        elif data == self.data_previous:
            return
        else:
            self.data_previous = data
            self.clear_cards()  # clear the textures before adding new ones

        # This assumes data streaming is string numbers 0, 1, etc.
        self.current_tex_num = int(data)

        # Set new texture stages/cards etc
        self.tex = self.tex_classes[self.current_tex_num]

        logger.debug("\t%d: %s", self.current_tex_num, self.tex)
        self.create_texture_stages()
        self.create_cards()
        self.set_texture_stages()
        self.set_transforms()
        # Save stim to file (put this last as you want to set transforms quickly)
        if self.filestream:
            self.filestream.write(f"{str(datetime.now())}\t{data}\n")
            self.filestream.flush()
        return

    def clear_cards(self):
        """ 
        Clear cards when new stimulus: stim-class sensitive
        """
        if self.current_stim_params['stim_type'] == 'b':
            self.left_card.detachNode()
            self.right_card.detachNode()
            if self.profile_on:
                self.center_indicator.detachNode()
        elif self.current_stim_params['stim_type'] == 's':
            self.card.detachNode()
        return

    def set_transforms(self):
        """ 
        Set up the transforms to apply to textures/cards (e.g., rotations/scales)
        This is different from the framewise movement handled by the task manager
        """
        if self.current_stim_params['stim_type'] == 'b':
            # masks
            self.mask_transform = self.trs_transform()
            self.left_card.setTexTransform(self.left_mask_stage, self.mask_transform)
            self.right_card.setTexTransform(self.right_mask_stage, self.mask_transform)
            # Left texture
            self.left_card.setTexScale(self.left_texture_stage, 1 / self.scale)
            self.left_card.setTexRotate(self.left_texture_stage, self.current_stim_params['angles'][0])

            # Right texture
            self.right_card.setTexScale(self.right_texture_stage, 1 / self.scale)
            self.right_card.setTexRotate(self.right_texture_stage, self.current_stim_params['angles'][1])

        if self.current_stim_params['stim_type'] == 's':
            self.card.setTexRotate(self.texture_stage, self.current_stim_params['angle'])
        return

    def set_texture_stages(self):
        """ 
        Add texture stages to cards
        """
        if self.current_stim_params['stim_type'] == 'b':
            self.mask_position_uv = (utils.card2uv(self.current_stim_params['position'][0]),
                                     utils.card2uv(self.current_stim_params['position'][1]))

            # CREATE MASK ARRAYS
            self.left_mask_array = 255 * np.ones((self.texture_size,
                                                  self.texture_size), dtype=np.uint8)
            self.left_mask_array[:, self.texture_size // 2 - self.current_stim_params['strip_width'] // 2:] = 0
            self.right_mask_array = 255 * np.ones((self.texture_size,
                                                   self.texture_size), dtype=np.uint8)
            self.right_mask_array[:, : self.texture_size // 2 + self.current_stim_params['strip_width'] // 2] = 0

            # ADD TEXTURE STAGES TO CARDS
            self.left_mask.setRamImage(self.left_mask_array)
            self.left_card.setTexture(self.left_texture_stage, self.tex.texture)
            self.left_card.setTexture(self.left_mask_stage, self.left_mask)
            # Multiply the texture stages together
            self.left_mask_stage.setCombineRgb(TextureStage.CMModulate,
                                               TextureStage.CSTexture,
                                               TextureStage.COSrcColor,
                                               TextureStage.CSPrevious,
                                               TextureStage.COSrcColor)
            self.right_mask.setRamImage(self.right_mask_array)
            self.right_card.setTexture(self.right_texture_stage, self.tex.texture)
            self.right_card.setTexture(self.right_mask_stage, self.right_mask)
            # Multiply the texture stages together
            self.right_mask_stage.setCombineRgb(TextureStage.CMModulate,
                                                TextureStage.CSTexture,
                                                TextureStage.COSrcColor,
                                                TextureStage.CSPrevious,
                                                TextureStage.COSrcColor)

        elif self.current_stim_params['stim_type'] == 's':
            self.card.setTexture(self.texture_stage, self.tex.texture)
        return

    def trs_transform(self):
        """ 
        trs = translate-rotate-scale transform for mask stage
        panda3d developer rdb contributed to this code
        """
        pos = 0.5 + self.mask_position_uv[0], 0.5 + self.mask_position_uv[1]
        center_shift = TransformState.make_pos2d((-pos[0], -pos[1]))
        scale = TransformState.make_scale2d(1 / self.scale)
        rotate = TransformState.make_rotate2d(self.current_stim_params['strip_angle'])
        translate = TransformState.make_pos2d((0.5, 0.5))
        return translate.compose(rotate.compose(scale.compose(center_shift)))

    def set_title(self, title):
        self.window_props.setTitle(title)
        ShowBaseGlobal.base.win.requestProperties(self.window_props)  # base is a panda3d global


# %%  below stuff has NOT been refactors and probably will not work
class Scaling(ShowBase):
    """
    Show a single full-field texture that scales up or down in time, repeating.
    
    Matt: this has not been rewritten for the refactor it will not work.
    """

    def __init__(self, texture_array, scale=0.2, window_size=512, texture_size=512):
        super().__init__()
        self.scale = scale
        self.texture_array = texture_array
        self.texture_dtype = type(self.texture_array.flat[0])
        self.ndims = self.texture_array.ndim

        # Set window title
        self.window_properties = WindowProperties()
        self.window_properties.setSize(window_size, window_size)
        self.window_properties.setTitle("FullFieldDrift")
        ShowBaseGlobal.base.win.requestProperties(self.window_properties)

        # Create texture stage
        self.texture = Texture("Stimulus")

        # Select Texture ComponentType (e.g., uint8 or whatever)
        if self.texture_dtype == np.uint8:
            self.texture_component_type = Texture.T_unsigned_byte
        elif self.texture_dtype == np.uint16:
            self.texture_component_type = Texture.T_unsigned_short

        # Select Texture Format (color or b/w etc)
        if self.ndims == 2:
            self.texture_format = Texture.F_luminance  # grayscale
            self.texture.setup2dTexture(texture_size, texture_size,
                                        self.texture_component_type, self.texture_format)
            self.texture.setRamImageAs(self.texture_array, "L")
        elif self.ndims == 3:
            self.texture_format = Texture.F_rgb8
            self.texture.setup2dTexture(texture_size, texture_size,
                                        self.texture_component_type, self.texture_format)
            self.texture.setRamImageAs(self.texture_array, "RGB")
        else:
            raise ValueError("Texture needs to be 2d or 3d")

        self.textureStage = TextureStage("Stimulus")

        # Create scenegraph
        cm = CardMaker('card')
        cm.setFrameFullscreenQuad()
        self.card = self.aspect2d.attachNewNode(cm.generate())
        self.card.setTexture(self.textureStage, self.texture)  # ts, tx

        # Set the scale on the card (note this is different from scaling the texture)
        self.card.setScale(np.sqrt(2))

        if self.scale != 0:
            # Add task to taskmgr to translate texture
            self.taskMgr.add(self.scaleTextureTask, "scaleTextureTask")

    # Move the texture
    def scaleTextureTask(self, task):
        if task.time > 1:
            new_scale = task.time * (self.scale)
            self.card.setTexScale(self.textureStage, new_scale, new_scale)  # u_scale, v
            # Set conditional so when it reaches 0 or some max it resets to 1

        return Task.cont


# %%
if __name__ == '__main__':
    import textures

    sin_red_tex = textures.SinRgbTex(texture_size=512,
                                     spatial_frequency=20,
                                     rgb=(255, 0, 0))
    sin_red_stim = TexMoving(sin_red_tex,
                             angle=25,
                             velocity=-0.05,
                             window_name='red sin test stim',
                             profile_on=False)
    sin_red_stim.run()<|MERGE_RESOLUTION|>--- conflicted
+++ resolved
@@ -1,6 +1,6 @@
 """
 pandastim/stimuli.py
-Classes to present visual stimuli in pandastim (subclasses of ShowBase, which 
+Classes to present visual stimuli in pandastim (subclasses of ShowBase, which
 implements the main event loop in panda3d).
 
 Part of pandastim package: https://github.com/EricThomson/pandastim
@@ -39,12 +39,12 @@
 class TexMoving(ShowBase):
     """
     Shows single texture drifting across the window at specified velocity and angle.
-    
+
     Usage:
         tex = SinGreyTex()
         stim_show = ShowTexMoving(tex, angle = 30, velocity = 0.1, fps = 40, profile_on = True)
         stim_show.run()
-        
+
     Note(s):
         Positive angles are clockwise, negative ccw.
         Velocity is normalized to window size, so 1.0 is the entire window width (i.e., super-fast).
@@ -103,7 +103,7 @@
 class TexFixed(TexMoving):
     """
     Presents single texture without any motion. Useful for debugging: no need to set fps high.
-    
+
     Usage:
         tex = SinGreyTex()
         stim_show = ShowTexStatic(tex, fps = 10, profile_on = True)
@@ -250,7 +250,7 @@
         # Left
         self.left_card.setTexScale(self.left_texture_stage, 1 / self.scale)
         self.left_card.setTexRotate(self.left_texture_stage, self.left_texture_angle)
-        # Right 
+        # Right
         self.right_card.setTexScale(self.right_texture_stage, 1 / self.scale)
         self.right_card.setTexRotate(self.right_texture_stage, self.right_texture_angle)
 
@@ -318,7 +318,7 @@
         return task.cont
 
     def trs_transform(self):
-        """ 
+        """
         trs = translate rotate scale transform for mask stage
         rdb contributed to this code
         """
@@ -491,7 +491,7 @@
         return task.cont
 
     def trs_transform(self):
-        """ 
+        """
         trs = translate rotate scale transform for mask stage
         rdb contributed to this code
         """
@@ -523,8 +523,8 @@
 class OpenLoopStim(ShowBase):
     """
     Takes in stimuli dataframe, as well as list of values/durations to show
-    different stimuli. 
-    
+    different stimuli.
+
     Stimulation class for open-loop experiments, such as under the microscope
     Runs entirely autonomously -- could optionally be hooked to a go stimulus (from zmq or other)
 
@@ -557,16 +557,9 @@
 
     stimuli contains possible stim choices
     """
-<<<<<<< HEAD
     def __init__(self, input_textures=None, def_freq=32, def_center_width=16, scale=8, fps=60, save_path=None,
                  window_size=None, win_pos=(2400, 1080//4),window_name='Pandastim', live_update=False, debug=False,
                  fish_id=None, fish_age=None, profile_on=False, gui=False, publisher_port=5009):
-=======
-
-    def __init__(self, textures, def_freq=32, def_center_width=16, scale=8, fps=75, save_path=None,
-                 window_size=None, win_pos=(0, 0), window_name='Pandastim',
-                 fish_id=None, fish_age=None, profile_on=False, gui=False):
->>>>>>> 1c180f2f
 
         super().__init__()
 
@@ -609,7 +602,6 @@
         self.windowName = window_name
         self.windowProps.setTitle(self.windowName)
         self.windowProps.setSize(self.windowSize)
-<<<<<<< HEAD
         if not debug:
             if not gui:
                 self.windowProps.set_undecorated(True)
@@ -624,16 +616,6 @@
                 self.windowProps.set_foreground(True)
                 self.window_position = win_pos
                 self.windowProps.set_origin(self.window_position)
-=======
-        if not gui:
-            self.windowProps.set_undecorated(True)
-            self.disable_mouse()
-            self.windowProps.set_foreground(True)
-            self.windowProps.set_origin(self.window_position)
-            self.window_position = win_pos
-        if gui:
-            self.windowProps.set_origin((600, 600))
->>>>>>> 1c180f2f
 
         ShowBaseGlobal.base.win.requestProperties(self.windowProps)  # base is panda3d
 
@@ -688,7 +670,6 @@
         return tex
 
     def set_stimulus(self, stimulus):
-<<<<<<< HEAD
         try:
 	        print(stimulus.stimulus_name)
         except:
@@ -696,8 +677,6 @@
 
         self._socket.send_pyobj(f"stimid {str(datetime.now())}: {self.curr_id} {stimulus}")
 
-=======
->>>>>>> 1c180f2f
         self.clear_cards()
 
         print(stimulus)
@@ -705,12 +684,8 @@
         self._max_finish = True
 
         if stimulus is None or not 'stim_type' in stimulus:
-<<<<<<< HEAD
             print('the cat is blank')
             self.current_stimulus = {'stim_type': 'blank', 'velocity': 0, 'angle': 0, 'texture': self.textures['blank']}
-=======
-            self.current_stimulus = {'stim_type': 's', 'velocity': 0, 'angle': 0, 'texture': self.textures['blank']}
->>>>>>> 1c180f2f
             print('defaulting to blank')
         elif stimulus['stim_type'] == 'blank':
             self.current_stimulus = {'stim_type': 'blank', 'velocity': 0, 'angle': 0, 'texture': self.textures['blank']}
@@ -820,7 +795,6 @@
                     self.current_stimulus['texture'] = [tex1, tex2]
 
                 else:
-<<<<<<< HEAD
                     try:
                         if isinstance(stimulus['freq'], int):
                             self.current_stimulus['texture'] = [self.textures['freq'][stimulus['freq']],
@@ -839,28 +813,6 @@
                     self.textures['next_texture'] = None
                 else:
                     self.current_stimulus['texture'] = [self.textures['default_texture'], self.textures['default_texture']]
-=======
-                    self.current_stimulus['texture'] = [
-                    self.textures['freq'][stimulus['freq'][0]], self.textures['freq'][stimulus['freq'][1]]]
-            except:
-                self.current_stimulus['texture'] = [
-                self.textures['freq'][self.default_freq], self.textures['freq'][self.default_freq]]
-            try:
-                test_1 = self.current_stimulus['center_width']
-            except KeyError:
-                self.current_stimulus['center_width'] = self.default_center_width
-            if stimulus['center_x'] or stimulus['center_y'] != 0:
-                self.center_x = stimulus['center_x']
-                self.center_y = stimulus['center_y']
-            else:
-                self.center_x = 0
-                self.center_y = 0
-
-            if stimulus['strip_angle'] != 0:
-                self.strip_angle = stimulus['strip_angle']
-            else:
-                self.strip_angle = 0
->>>>>>> 1c180f2f
 
         if stimulus is not None:
             if 'stationary_time' in stimulus:
@@ -896,7 +848,6 @@
 
     def stimulus_max_duration(self):
 
-<<<<<<< HEAD
         if self.current_stimulus['stim_type'] == 's':
             if self.current_stimulus['stim_time'] > 0:
                 try:
@@ -905,10 +856,6 @@
                 except KeyError:
                     pass
 
-=======
-        if self.current_stimulus['stim_type'] != 'b':
-            if self.current_stimulus['stim_time'] > 0:
->>>>>>> 1c180f2f
                 t_0 = time.time()
                 while time.time() - t_0 <= self.current_stimulus['stim_time']:
                     if self._max_finish:
@@ -922,7 +869,6 @@
                 return
         elif self.current_stimulus['stim_type'] == 'b':
             t0, t1 = self.current_stimulus['stim_time']
-<<<<<<< HEAD
             try:
                 stat_time_0, stat_time_1 = self.current_stimulus['stationary_time']
 
@@ -967,48 +913,11 @@
 
     def stimulus_stationary(self):
         if self.current_stimulus['stim_type'] == 's':
-=======
-            still_running = True
-
-            if t0 == 0:
-                a_done = True
-            else:
-                a_done = False
-            if t1 == 0:
-                b_done = True
-            else:
-                b_done = False
-
-            if t0 or t1 > 0:
-                _t0 = time.time()
-                while still_running:
-                    elapsed = time.time() - _t0
-                    if elapsed >= t0 and not a_done:
-                        self.left_card.detachNode()
-                        self.current_stimulus['texture'][0] = self.textures['blank']
-                        self.save()
-                        a_done = True
-                    if elapsed >= t1 and not b_done:
-                        self.right_card.detachNode()
-                        self.current_stimulus['texture'][1] = self.textures['blank']
-                        self.save()
-                        b_done = True
-                    if a_done and b_done:
-                        still_running = False
-                        break
-
-            else:
-                return
-
-    def stimulus_stationary(self):
-        if self.current_stimulus['stim_type'] != 'b':
->>>>>>> 1c180f2f
             if self.current_stimulus['stationary_time'] >= 0:
                 t_0 = time.time()
                 prev_vel = self.current_stimulus['velocity']
                 self.current_stimulus['velocity'] = 0
                 self.save()
-<<<<<<< HEAD
                 self._socket.send_pyobj(f" STATIONARY {str(datetime.now())}: {self.curr_id} {self.current_stimulus}")
 
                 while time.time() - t_0 <= self.current_stimulus['stationary_time']:
@@ -1059,52 +968,6 @@
                         a1 = False
                         self.save()
 
-=======
-                while time.time() - t_0 <= self.current_stimulus['stationary_time']:
-                    if self._stat_finish:
-                        break
-                    pass
-
-                self.current_stimulus['velocity'] = prev_vel
-                self.save()
-                return
-            else:
-                return
-        if self.current_stimulus['stim_type'] == 'b':
-            stat_time_0, stat_time_1 = self.current_stimulus['stationary_time']
-            a0 = False
-            a1 = False
-
-            if stat_time_0 or stat_time_1 >= 0:
-
-                v0, v1 = self.current_stimulus['velocity']
-                t_0 = time.time()
-
-                if stat_time_0 > 0:
-                    self.current_stimulus['velocity'][0] = 0
-                    a0 = True
-                if stat_time_1 > 0:
-                    self.current_stimulus['velocity'][1] = 0
-                    a1 = True
-
-                self.save()
-                while True:
-                    if self._stat_finish:
-                        break
-                    if not a0 and not a1:
-                        break
-
-                    if time.time() - t_0 >= stat_time_0 and a0 :
-                        self.current_stimulus['velocity'][0] = v0
-                        a0 = False
-                        self.save()
-
-                    if time.time() - t_0 >= stat_time_1 and a1:
-                        self.current_stimulus['velocity'][1] = v1
-                        a1 = False
-                        self.save()
-
->>>>>>> 1c180f2f
             else:
                 return
 
@@ -1124,11 +987,7 @@
             if self.current_stimulus['velocity'] == 0:
                 pass
             else:
-<<<<<<< HEAD
                 new_position = -task.time*self.current_stimulus['velocity'] * 2
-=======
-                new_position = -task.time * self.current_stimulus['velocity']
->>>>>>> 1c180f2f
                 # Sometimes setting position fails when the texture stage isn't fully set
                 try:
                     self.card.setTexPos(self.texture_stage, new_position, 0, 0)  # u, v, w
@@ -1484,19 +1343,19 @@
 
     @property
     def current_stim_params(self):
-        """ 
+        """
         returns parameters of current stimulus
         """
         return self.stim_params[self.current_tex_num]
 
     def set_stimulus(self, data):
-        """ 
+        """
         Called with relevant keyboard events
         """
         if not self.stimulus_initialized:
             """
             If the first texture has not yet been shown, then toggle initialization
-            and do not clear previous texture (there is no previous texture). 
+            and do not clear previous texture (there is no previous texture).
             Otherwise clear previous texture so they do not overlap."""
             self.self_initialized = True
         else:
@@ -1542,13 +1401,13 @@
     """
     Generic input-controll stimulus class: takes in list of texture classes, and stimulus parameters.
     Stimulus shown, in real-time, depends on events produced by utils.Monitor() class.
-    
+
     Inputs:
         Positional
             tex_classes: m-element list of texture classes
             stim_params: m-element list of dictionaries: each contains parameters (e.g., velocity)
-        
-        Keyword 
+
+        Keyword
             initial_tex_ind (0): index for first stim to show
             window_size (512): size of the panda3d window (pixels)
             window_name ('InputControlStim'): title of window in gui
@@ -1633,16 +1492,16 @@
 
     @property
     def current_stim_params(self):
-        """ 
-        Parameters of current texture (e.g., velocity, stim_type) 
+        """
+        Parameters of current texture (e.g., velocity, stim_type)
         """
         return self.stim_params[self.current_tex_num]
 
     def create_cards(self):
-        """ 
+        """
         Create cards: these are panda3d objects that are required for displaying textures.
         You can't just have a disembodied texture. In pandastim (at least for now) we are
-        only showing 2d projections of textures, so we use cards.       
+        only showing 2d projections of textures, so we use cards.
         """
         cardmaker = CardMaker("stimcard")
         cardmaker.setFrameFullscreenQuad()
@@ -1673,7 +1532,7 @@
         Create the texture stages: these are basically textures that you can apply
         to cards (sometimes mulitple textures at the same time -- is useful with
         masks).
-        
+
         For more on texture stages:
         https://docs.panda3d.org/1.10/python/programming/texturing/multitexture-introduction
         """
@@ -1701,8 +1560,8 @@
         return
 
     def set_stimulus(self, data):
-        """ 
-        Uses events from zmq to set the stimulus value. 
+        """
+        Uses events from zmq to set the stimulus value.
         """
         logger.debug("\tset_stimulus(%s)", data)
         if not self.stimulus_initialized:
@@ -1734,7 +1593,7 @@
         return
 
     def clear_cards(self):
-        """ 
+        """
         Clear cards when new stimulus: stim-class sensitive
         """
         if self.current_stim_params['stim_type'] == 'b':
@@ -1747,7 +1606,7 @@
         return
 
     def set_transforms(self):
-        """ 
+        """
         Set up the transforms to apply to textures/cards (e.g., rotations/scales)
         This is different from the framewise movement handled by the task manager
         """
@@ -1769,7 +1628,7 @@
         return
 
     def set_texture_stages(self):
-        """ 
+        """
         Add texture stages to cards
         """
         if self.current_stim_params['stim_type'] == 'b':
@@ -1809,7 +1668,7 @@
         return
 
     def trs_transform(self):
-        """ 
+        """
         trs = translate-rotate-scale transform for mask stage
         panda3d developer rdb contributed to this code
         """
@@ -1829,7 +1688,7 @@
 class Scaling(ShowBase):
     """
     Show a single full-field texture that scales up or down in time, repeating.
-    
+
     Matt: this has not been rewritten for the refactor it will not work.
     """
 
@@ -1902,8 +1761,8 @@
                                      spatial_frequency=20,
                                      rgb=(255, 0, 0))
     sin_red_stim = TexMoving(sin_red_tex,
-                             angle=25,
-                             velocity=-0.05,
-                             window_name='red sin test stim',
-                             profile_on=False)
+                             angle = 25,
+                             velocity = -0.05,
+                             window_name = 'red sin test stim',
+                             profile_on = False)
     sin_red_stim.run()